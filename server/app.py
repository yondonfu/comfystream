import argparse
import asyncio
import json
import logging
import os
import sys
<<<<<<< HEAD
import time
import secrets

=======
>>>>>>> fe4d733b
import torch

# Initialize CUDA before any other imports to prevent core dump.
if torch.cuda.is_available():
    torch.cuda.init()

<<<<<<< HEAD

from aiohttp import web, MultipartWriter
from aiohttp_cors import setup as setup_cors, ResourceOptions
=======
from aiohttp import web
>>>>>>> fe4d733b
from aiortc import (
    MediaStreamTrack,
    RTCConfiguration,
    RTCIceServer,
    RTCPeerConnection,
    RTCSessionDescription,
)
# Import HTTP streaming modules
from http_streaming.routes import setup_routes
from aiortc.codecs import h264
from aiortc.rtcrtpsender import RTCRtpSender
from comfystream.pipeline import Pipeline
from twilio.rest import Client
<<<<<<< HEAD
from utils import patch_loop_datagram, add_prefix_to_app_routes, FPSMeter
from metrics import MetricsManager, StreamStatsManager
from frame_buffer import FrameBuffer
=======
from comfystream.server.utils import patch_loop_datagram, add_prefix_to_app_routes, FPSMeter
from comfystream.server.metrics import MetricsManager, StreamStatsManager
>>>>>>> fe4d733b
import time

logger = logging.getLogger(__name__)
logging.getLogger("aiortc.rtcrtpsender").setLevel(logging.WARNING)
logging.getLogger("aiortc.rtcrtpreceiver").setLevel(logging.WARNING)


MAX_BITRATE = 2000000
MIN_BITRATE = 2000000


class VideoStreamTrack(MediaStreamTrack):
    """video stream track that processes video frames using a pipeline.

    Attributes:
        kind (str): The kind of media, which is "video" for this class.
        track (MediaStreamTrack): The underlying media stream track.
        pipeline (Pipeline): The processing pipeline to apply to each video frame.
    """

    kind = "video"

    def __init__(self, track: MediaStreamTrack, pipeline: Pipeline):
        """Initialize the VideoStreamTrack.

        Args:
            track: The underlying media stream track.
            pipeline: The processing pipeline to apply to each video frame.
        """
        super().__init__()
        self.track = track
        self.pipeline = pipeline
        self.fps_meter = FPSMeter(
            metrics_manager=app["metrics_manager"], track_id=track.id
        )
        self.running = True
        self.collect_task = asyncio.create_task(self.collect_frames())
        
        # Add cleanup when track ends
        @track.on("ended")
        async def on_ended():
            logger.info("Source video track ended, stopping collection")
            await cancel_collect_frames(self)

    async def collect_frames(self):
        """Collect video frames from the underlying track and pass them to
        the processing pipeline. Stops when track ends or connection closes.
        """
        try:
            while self.running:
                try:
                    frame = await self.track.recv()
                    await self.pipeline.put_video_frame(frame)
                except asyncio.CancelledError:
                    logger.info("Frame collection cancelled")
                    break
                except Exception as e:
                    if "MediaStreamError" in str(type(e)):
                        logger.info("Media stream ended")
                    else:
                        logger.error(f"Error collecting video frames: {str(e)}")
                    self.running = False
                    break
            
            # Perform cleanup outside the exception handler
            logger.info("Video frame collection stopped")
        except asyncio.CancelledError:
            logger.info("Frame collection task cancelled")
        except Exception as e:
            logger.error(f"Unexpected error in frame collection: {str(e)}")
        finally:
            await self.pipeline.cleanup()

    async def recv(self):
        """Receive a processed video frame from the pipeline, increment the frame
        count for FPS calculation and return the processed frame to the client.
        """
        processed_frame = await self.pipeline.get_processed_video_frame()

        # Increment the frame count to calculate FPS.
        await self.fps_meter.increment_frame_count()

        return processed_frame


class AudioStreamTrack(MediaStreamTrack):
    kind = "audio"

    def __init__(self, track: MediaStreamTrack, pipeline):
        super().__init__()
        self.track = track
        self.pipeline = pipeline
        self.running = True
        self.collect_task = asyncio.create_task(self.collect_frames())
        
        # Add cleanup when track ends
        @track.on("ended")
        async def on_ended():
            logger.info("Source audio track ended, stopping collection")
            await cancel_collect_frames(self)

    async def collect_frames(self):
        """Collect audio frames from the underlying track and pass them to
        the processing pipeline. Stops when track ends or connection closes.
        """
        try:
            while self.running:
                try:
                    frame = await self.track.recv()
                    await self.pipeline.put_audio_frame(frame)
                except asyncio.CancelledError:
                    logger.info("Audio frame collection cancelled")
                    break
                except Exception as e:
                    if "MediaStreamError" in str(type(e)):
                        logger.info("Media stream ended")
                    else:
                        logger.error(f"Error collecting audio frames: {str(e)}")
                    self.running = False
                    break
            
            # Perform cleanup outside the exception handler
            logger.info("Audio frame collection stopped")
        except asyncio.CancelledError:
            logger.info("Frame collection task cancelled")
        except Exception as e:
            logger.error(f"Unexpected error in audio frame collection: {str(e)}")
        finally:
            await self.pipeline.cleanup()

    async def recv(self):
        return await self.pipeline.get_processed_audio_frame()


def force_codec(pc, sender, forced_codec):
    kind = forced_codec.split("/")[0]
    codecs = RTCRtpSender.getCapabilities(kind).codecs
    transceiver = next(t for t in pc.getTransceivers() if t.sender == sender)
    codecPrefs = [codec for codec in codecs if codec.mimeType == forced_codec]
    transceiver.setCodecPreferences(codecPrefs)


def get_twilio_token():
    account_sid = os.getenv("TWILIO_ACCOUNT_SID")
    auth_token = os.getenv("TWILIO_AUTH_TOKEN")

    if account_sid is None or auth_token is None:
        return None

    client = Client(account_sid, auth_token)

    token = client.tokens.create()

    return token


def get_ice_servers():
    ice_servers = []

    token = get_twilio_token()
    if token is not None:
        # Use Twilio TURN servers
        for server in token.ice_servers:
            if server["url"].startswith("turn:"):
                turn = RTCIceServer(
                    urls=[server["urls"]],
                    credential=server["credential"],
                    username=server["username"],
                )
                ice_servers.append(turn)

    return ice_servers


async def offer(request):
    pipeline = request.app["pipeline"]
    pcs = request.app["pcs"]

    params = await request.json()

    await pipeline.set_prompts(params["prompts"])

    offer_params = params["offer"]
    offer = RTCSessionDescription(sdp=offer_params["sdp"], type=offer_params["type"])

    ice_servers = get_ice_servers()
    if len(ice_servers) > 0:
        pc = RTCPeerConnection(
            configuration=RTCConfiguration(iceServers=get_ice_servers())
        )
    else:
        pc = RTCPeerConnection()

    pcs.add(pc)

    tracks = {"video": None, "audio": None}
    
    # Flag to track if we've received resolution update
    resolution_received = {"value": False}

    # Only add video transceiver if video is present in the offer
    if "m=video" in offer.sdp:
        # Prefer h264
        transceiver = pc.addTransceiver("video")
        caps = RTCRtpSender.getCapabilities("video")
        prefs = list(filter(lambda x: x.name == "H264", caps.codecs))
        transceiver.setCodecPreferences(prefs)

        # Monkey patch max and min bitrate to ensure constant bitrate
        h264.MAX_BITRATE = MAX_BITRATE
        h264.MIN_BITRATE = MIN_BITRATE

    # Handle control channel from client
    @pc.on("datachannel")
    def on_datachannel(channel):
        if channel.label == "control":

            @channel.on("message")
            async def on_message(message):
                try:
                    params = json.loads(message)

                    if params.get("type") == "get_nodes":
                        nodes_info = await pipeline.get_nodes_info()
                        response = {"type": "nodes_info", "nodes": nodes_info}
                        channel.send(json.dumps(response))
                    elif params.get("type") == "update_prompts":
                        if "prompts" not in params:
                            logger.warning(
                                "[Control] Missing prompt in update_prompt message"
                            )
                            return
                        await pipeline.update_prompts(params["prompts"])
                        response = {"type": "prompts_updated", "success": True}
                        channel.send(json.dumps(response))
                    elif params.get("type") == "update_resolution":
                        if "width" not in params or "height" not in params:
                            logger.warning("[Control] Missing width or height in update_resolution message")
                            return
                        # Update pipeline resolution for future frames
                        pipeline.width = params["width"]
                        pipeline.height = params["height"]
                        logger.info(f"[Control] Updated resolution to {params['width']}x{params['height']}")
                        
                        # Mark that we've received resolution
                        resolution_received["value"] = True
                        
                        # Warm the video pipeline with the new resolution
                        if "m=video" in pc.remoteDescription.sdp:
                            await pipeline.warm_video()
                            
                        response = {
                            "type": "resolution_updated",
                            "success": True
                        }
                        channel.send(json.dumps(response))
                    else:
                        logger.warning(
                            "[Server] Invalid message format - missing required fields"
                        )
                except json.JSONDecodeError:
                    logger.error("[Server] Invalid JSON received")
                except Exception as e:
                    logger.error(f"[Server] Error processing message: {str(e)}")

    @pc.on("track")
    def on_track(track):
        logger.info(f"Track received: {track.kind}")
        if track.kind == "video":
            videoTrack = VideoStreamTrack(track, pipeline)
            tracks["video"] = videoTrack
            sender = pc.addTrack(videoTrack)

            # Store video track in app for stats.
            stream_id = track.id
            request.app["video_tracks"][stream_id] = videoTrack

            codec = "video/H264"
            force_codec(pc, sender, codec)
        elif track.kind == "audio":
            audioTrack = AudioStreamTrack(track, pipeline)
            tracks["audio"] = audioTrack
            pc.addTrack(audioTrack)

        @track.on("ended")
        async def on_ended():
            logger.info(f"{track.kind} track ended")
            request.app["video_tracks"].pop(track.id, None)

    @pc.on("connectionstatechange")
    async def on_connectionstatechange():
        logger.info(f"Connection state is: {pc.connectionState}")
        if pc.connectionState == "failed":
            await pc.close()
            pcs.discard(pc)
        elif pc.connectionState == "closed":
            await pc.close()
            pcs.discard(pc)

    await pc.setRemoteDescription(offer)

    # Only warm audio here, video warming happens after resolution update
    if "m=audio" in pc.remoteDescription.sdp:
        await pipeline.warm_audio()
    
    # We no longer warm video here - it will be warmed after receiving resolution

    answer = await pc.createAnswer()
    await pc.setLocalDescription(answer)

    return web.Response(
        content_type="application/json",
        text=json.dumps(
            {"sdp": pc.localDescription.sdp, "type": pc.localDescription.type}
        ),
    )

async def cancel_collect_frames(track):
    track.running = False
    if hasattr(track, 'collect_task') is not None and not track.collect_task.done():
        try:
            track.collect_task.cancel()
            await track.collect_task
        except (asyncio.CancelledError):
            pass

async def set_prompt(request):
    pipeline = request.app["pipeline"]

    prompt = await request.json()
    await pipeline.set_prompts(prompt)

    return web.Response(content_type="application/json", text="OK")
    

def health(_):
    return web.Response(content_type="application/json", text="OK")


async def on_startup(app: web.Application):
    if app["media_ports"]:
        patch_loop_datagram(app["media_ports"])

    app["pipeline"] = Pipeline(
        width=512,
        height=512,
        cwd=app["workspace"], 
        disable_cuda_malloc=True, 
        gpu_only=True, 
        preview_method='none',
        comfyui_inference_log_level=app.get("comfui_inference_log_level", None),
    )
    app["pcs"] = set()
    app["video_tracks"] = {}


async def on_shutdown(app: web.Application):
    pcs = app["pcs"]
    coros = [pc.close() for pc in pcs]
    await asyncio.gather(*coros)
    pcs.clear()


if __name__ == "__main__":
    parser = argparse.ArgumentParser(description="Run comfystream server")
    parser.add_argument("--port", default=8889, help="Set the signaling port")
    parser.add_argument(
        "--media-ports", default=None, help="Set the UDP ports for WebRTC media"
    )
    parser.add_argument("--host", default="127.0.0.1", help="Set the host")
    parser.add_argument(
        "--workspace", default=None, required=True, help="Set Comfy workspace"
    )
    parser.add_argument(
        "--log-level",
        default="INFO",
        choices=["DEBUG", "INFO", "WARNING", "ERROR", "CRITICAL"],
        help="Set the logging level",
    )
    parser.add_argument(
        "--monitor",
        default=False,
        action="store_true",
        help="Start a Prometheus metrics endpoint for monitoring.",
    )
    parser.add_argument(
        "--stream-id-label",
        default=False,
        action="store_true",
        help="Include stream ID as a label in Prometheus metrics.",
    )
    parser.add_argument(
        "--comfyui-log-level",
        default=None,
        choices=logging._nameToLevel.keys(),
        help="Set the global logging level for ComfyUI",
    )
    parser.add_argument(
        "--comfyui-inference-log-level",
        default=None,
        choices=logging._nameToLevel.keys(),
        help="Set the logging level for ComfyUI inference",
    )
    args = parser.parse_args()

    logging.basicConfig(
        level=args.log_level.upper(),
        format="%(asctime)s [%(levelname)s] %(message)s",
        datefmt="%H:%M:%S",
    )

    app = web.Application()
    app["media_ports"] = args.media_ports.split(",") if args.media_ports else None
    app["workspace"] = args.workspace
    
    # Setup CORS
    cors = setup_cors(app, defaults={
        "*": ResourceOptions(
            allow_credentials=True,
            expose_headers="*",
            allow_headers="*",
            allow_methods=["GET", "POST", "OPTIONS"]
        )
    })

    app.on_startup.append(on_startup)
    app.on_shutdown.append(on_shutdown)

    app.router.add_get("/", health)
    app.router.add_get("/health", health)

    # WebRTC signalling and control routes.
    app.router.add_post("/offer", offer)
    app.router.add_post("/prompt", set_prompt)
    
    # Setup HTTP streaming routes
    setup_routes(app, cors)
    
    # Serve static files from the public directory
    app.router.add_static("/", path=os.path.join(os.path.dirname(__file__), "public"), name="static")

    # Add routes for getting stream statistics.
    stream_stats_manager = StreamStatsManager(app)
    app.router.add_get(
        "/streams/stats", stream_stats_manager.collect_all_stream_metrics
    )
    app.router.add_get(
        "/stream/{stream_id}/stats", stream_stats_manager.collect_stream_metrics_by_id
    )

    # Add Prometheus metrics endpoint.
    app["metrics_manager"] = MetricsManager(include_stream_id=args.stream_id_label)
    if args.monitor:
        app["metrics_manager"].enable()
        logger.info(
            f"Monitoring enabled - Prometheus metrics available at: "
            f"http://{args.host}:{args.port}/metrics"
        )
        app.router.add_get("/metrics", app["metrics_manager"].metrics_handler)

    # Add hosted platform route prefix.
    # NOTE: This ensures that the local and hosted experiences have consistent routes.
    add_prefix_to_app_routes(app, "/live")

    def force_print(*args, **kwargs):
        print(*args, **kwargs, flush=True)
        sys.stdout.flush()

    # Allow overriding of ComyfUI log levels.
    if args.comfyui_log_level:
        log_level = logging._nameToLevel.get(args.comfyui_log_level.upper())
        logging.getLogger("comfy").setLevel(log_level)
    if args.comfyui_inference_log_level:
        app["comfui_inference_log_level"] = args.comfyui_inference_log_level

    web.run_app(app, host=args.host, port=int(args.port), print=force_print)<|MERGE_RESOLUTION|>--- conflicted
+++ resolved
@@ -4,25 +4,18 @@
 import logging
 import os
 import sys
-<<<<<<< HEAD
 import time
 import secrets
 
-=======
->>>>>>> fe4d733b
 import torch
 
 # Initialize CUDA before any other imports to prevent core dump.
 if torch.cuda.is_available():
     torch.cuda.init()
 
-<<<<<<< HEAD
 
 from aiohttp import web, MultipartWriter
 from aiohttp_cors import setup as setup_cors, ResourceOptions
-=======
-from aiohttp import web
->>>>>>> fe4d733b
 from aiortc import (
     MediaStreamTrack,
     RTCConfiguration,
@@ -36,14 +29,9 @@
 from aiortc.rtcrtpsender import RTCRtpSender
 from comfystream.pipeline import Pipeline
 from twilio.rest import Client
-<<<<<<< HEAD
-from utils import patch_loop_datagram, add_prefix_to_app_routes, FPSMeter
-from metrics import MetricsManager, StreamStatsManager
 from frame_buffer import FrameBuffer
-=======
 from comfystream.server.utils import patch_loop_datagram, add_prefix_to_app_routes, FPSMeter
 from comfystream.server.metrics import MetricsManager, StreamStatsManager
->>>>>>> fe4d733b
 import time
 
 logger = logging.getLogger(__name__)
