--- conflicted
+++ resolved
@@ -387,13 +387,12 @@
     app.on_startup.append(on_startup)
     app.on_shutdown.append(on_shutdown)
 
+    app.router.add_post("/offer", offer)
+    app.router.add_post("/prompt", set_prompt)
+
+    # WebRTC signalling and control routes.
     app.router.add_get("/", health)
     app.router.add_get("/health", health)
-
-    # WebRTC signalling and control routes.
-    app.router.add_post("/offer", offer)
-    app.router.add_post("/prompt", set_prompt)
-<<<<<<< HEAD
 
     # Add routes for getting stream statistics.
     stream_stats = StreamStats(app)
@@ -403,9 +402,5 @@
     # Add hosted platform route prefix.
     # NOTE: This ensures that the local and hosted experiences have consistent routes.
     add_prefix_to_app_routes(app, "/live")
-=======
-    app.router.add_get("/", health)
-    app.router.add_get("/health", health)
->>>>>>> 44ead392
 
     web.run_app(app, host=args.host, port=int(args.port))