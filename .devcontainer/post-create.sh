#!/bin/bash
<<<<<<< HEAD

# Install Comfystream in editable mode.

# Create a symlink to the entrypoint script.
chmod +x /workspace/comfystream/docker/entrypoint.sh
/workspace/comfystream/docker/entrypoint.sh --editable
=======
chmod +x /workspace/comfystream/docker/entrypoint.sh
cd /workspace/comfystream

>>>>>>> 7ea9d931
echo 'alias prepare_examples="/workspace/comfystream/docker/entrypoint.sh --download-models --build-engines"' >> ~/.bashrc
echo -e "\e[32mContainer ready! Run 'prepare_examples' to download models and build engines for example workflows.\e[0m"

/bin/bash<|MERGE_RESOLUTION|>--- conflicted
+++ resolved
@@ -1,16 +1,12 @@
 #!/bin/bash
-<<<<<<< HEAD
 
-# Install Comfystream in editable mode.
-
-# Create a symlink to the entrypoint script.
-chmod +x /workspace/comfystream/docker/entrypoint.sh
-/workspace/comfystream/docker/entrypoint.sh --editable
-=======
 chmod +x /workspace/comfystream/docker/entrypoint.sh
 cd /workspace/comfystream
 
->>>>>>> 7ea9d931
+# Install Comfystream in editable mode.
+/workspace/comfystream/docker/entrypoint.sh --editable
+
+# Create a symlink to the entrypoint script.
 echo 'alias prepare_examples="/workspace/comfystream/docker/entrypoint.sh --download-models --build-engines"' >> ~/.bashrc
 echo -e "\e[32mContainer ready! Run 'prepare_examples' to download models and build engines for example workflows.\e[0m"
 
