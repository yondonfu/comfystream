--- conflicted
+++ resolved
@@ -17,12 +17,8 @@
 if [ ! -d "/workspace/comfystream/nodes/web/static" ]; then
     echo -e "\e[32mBuilding web assets...\e[0m"
     cd /workspace/comfystream/ui
-<<<<<<< HEAD
     npm install
     # removed it as we are already getting the built files from install.py
-=======
-    npm run build
->>>>>>> 37a24c13
 fi
 
 # Create a symlink to the entrypoint script.
