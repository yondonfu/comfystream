import { Button } from "@/components/ui/button";
import {
  Dialog,
  DialogContent,
  DialogHeader,
  DialogTitle,
} from "@/components/ui/dialog";
import {
  Drawer,
  DrawerContent,
  DrawerHeader,
  DrawerTitle,
} from "@/components/ui/drawer";
import {
  Form,
  FormControl,
  FormField,
  FormItem,
  FormLabel,
  FormMessage,
} from "@/components/ui/form";
import { Input } from "@/components/ui/input";
import { Label } from "@/components/ui/label";
import { useMediaQuery } from "@/hooks/use-media-query";
import { zodResolver } from "@hookform/resolvers/zod";
import { useCallback, useEffect, useState } from "react";
import { useForm } from "react-hook-form";
import { z } from "zod";
import { Select } from "./ui/select";

export interface StreamConfig {
  streamUrl: string;
  frameRate: number;
  prompt?: any;
  selectedDeviceId: string;
}

interface VideoDevice {
  deviceId: string;
  label: string;
}

export const DEFAULT_CONFIG: StreamConfig = {
  streamUrl:
<<<<<<< HEAD
    process.env.NEXT_PUBLIC_DEFAULT_STREAM_URL || "http://127.0.0.1:8889",
=======
    process.env.NEXT_PUBLIC_DEFAULT_STREAM_URL || "http://127.0.0.1:3000",
  frameRate: 30,
  selectedDeviceId: "",
>>>>>>> 8a6b528d
};

interface StreamSettingsProps {
  open: boolean;
  onOpenChange: (open: boolean) => void;
  onSave: (config: StreamConfig) => void;
}

export function StreamSettings({
  open,
  onOpenChange,
  onSave,
}: StreamSettingsProps) {
  const isDesktop = useMediaQuery("(min-width: 768px)");

  const [config, setConfig] = useState<StreamConfig>(DEFAULT_CONFIG);

  const handleSubmit = (config: StreamConfig) => {
    setConfig(config);
    onSave(config);
    onOpenChange(false);
  };

  if (isDesktop) {
    return (
      <Dialog open={open} onOpenChange={onOpenChange}>
        <DialogContent>
          <DialogHeader className="text-left">
            <DialogTitle>
              <div className="mt-4">Stream Settings</div>
            </DialogTitle>
          </DialogHeader>
          <ConfigForm config={config} onSubmit={handleSubmit} />
        </DialogContent>
      </Dialog>
    );
  }

  return (
    <Drawer open={open} onOpenChange={onOpenChange}>
      <DrawerContent>
        <DrawerHeader className="text-left">
          <DrawerTitle>Stream Settings</DrawerTitle>
        </DrawerHeader>
        <div className="px-4">
          <ConfigForm config={config} onSubmit={handleSubmit} />
        </div>
      </DrawerContent>
    </Drawer>
  );
}

const formSchema = z.object({
  streamUrl: z.string().url(),
  frameRate: z.coerce.number(),
});

interface ConfigFormProps {
  config: StreamConfig;
  onSubmit: (config: StreamConfig) => void;
}

function ConfigForm({ config, onSubmit }: ConfigFormProps) {
  const [prompt, setPrompt] = useState<any>(null);
  const [videoDevices, setVideoDevices] = useState<VideoDevice[]>([]);
  const [selectedDevice, setSelectedDevice] = useState<string>("");

  const form = useForm<z.infer<typeof formSchema>>({
    resolver: zodResolver(formSchema),
    defaultValues: config,
  });

  const getVideoDevices = useCallback(async () => {
    try {
      await navigator.mediaDevices.getUserMedia({ video: true });

      const devices = await navigator.mediaDevices.enumerateDevices();
      const videoDevices = devices
        .filter((device) => device.kind === "videoinput")
        .map((device) => ({
          deviceId: device.deviceId,
          label: device.label || `Camera ${device.deviceId.slice(0, 5)}...`,
        }));

      setVideoDevices(videoDevices);
      if (videoDevices.length > 0) {
        setSelectedDevice((curr) => curr || videoDevices[0].deviceId);
      }
    } catch (err) {
      console.error("Failed to get video devices");
    }
  }, []);

  useEffect(() => {
    getVideoDevices();
    navigator.mediaDevices.addEventListener("devicechange", getVideoDevices);

    return () => {
      navigator.mediaDevices.removeEventListener(
        "devicechange",
        getVideoDevices
      );
    };
  }, [getVideoDevices]);

  const handleSubmit = (values: z.infer<typeof formSchema>) => {
    onSubmit({
      ...values,
      streamUrl: values.streamUrl
        ? values.streamUrl.replace(/\/+$/, "")
        : values.streamUrl,
      prompt,
      selectedDeviceId: selectedDevice,
    });
  };

  const handlePromptChange = async (e: any) => {
    const file = e.target.files[0];
    if (!file) return;

    try {
      const text = await file.text();
      setPrompt(JSON.parse(text));
    } catch (err) {
      console.error(err);
    }
  };

  return (
    <Form {...form}>
      <form onSubmit={form.handleSubmit(handleSubmit)} autoComplete="off">
        <FormField
          control={form.control}
          name="streamUrl"
          render={({ field }) => (
            <FormItem className="mt-4">
              <FormLabel>Stream URL</FormLabel>
              <FormControl>
                <Input placeholder="Stream URL" {...field} />
              </FormControl>
              <FormMessage />
            </FormItem>
          )}
        />

        <FormField
          control={form.control}
          name="frameRate"
          render={({ field }) => (
            <FormItem className="mt-4">
              <FormLabel>Frame Rate</FormLabel>
              <FormControl>
                <Input placeholder="Frame Rate" {...field} type="number" />
              </FormControl>
              <FormMessage />
            </FormItem>
          )}
        />

        <div className="mt-4 mb-4">
          <Label>Camera</Label>
          <Select value={selectedDevice} onValueChange={setSelectedDevice}>
            <Select.Trigger className="w-full mt-2">
              {videoDevices.find((d) => d.deviceId === selectedDevice)?.label ||
                "Select camera"}
            </Select.Trigger>
            <Select.Content>
              {videoDevices.map((device) => (
                <Select.Option key={device.deviceId} value={device.deviceId}>
                  {device.label}
                </Select.Option>
              ))}
            </Select.Content>
          </Select>
        </div>

        <div className="mt-4 mb-4 grid max-w-sm items-center gap-3">
          <Label>Comfy Workflow</Label>
          <Input
            id="workflow"
            type="file"
            accept=".json"
            onChange={handlePromptChange}
          ></Input>
        </div>

        <Button type="submit" className="w-full mt-4 mb-4">
          Start Stream
        </Button>
      </form>
    </Form>
  );
}<|MERGE_RESOLUTION|>--- conflicted
+++ resolved
@@ -42,13 +42,9 @@
 
 export const DEFAULT_CONFIG: StreamConfig = {
   streamUrl:
-<<<<<<< HEAD
-    process.env.NEXT_PUBLIC_DEFAULT_STREAM_URL || "http://127.0.0.1:8889",
-=======
     process.env.NEXT_PUBLIC_DEFAULT_STREAM_URL || "http://127.0.0.1:3000",
   frameRate: 30,
   selectedDeviceId: "",
->>>>>>> 8a6b528d
 };
 
 interface StreamSettingsProps {
