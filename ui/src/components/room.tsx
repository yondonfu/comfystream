--- conflicted
+++ resolved
@@ -6,18 +6,13 @@
 import { usePeerContext } from "@/context/peer-context";
 import { useCallback, useEffect, useRef, useState } from "react";
 import { toast } from "sonner";
-<<<<<<< HEAD
-import { ControlPanel } from "@/components/control-panel";
-import { ControlPanelsContainer } from "./control-panels-container";
-=======
 import {
   Tooltip,
   TooltipContent,
   TooltipProvider,
   TooltipTrigger,
 } from "@/components/ui/tooltip";
->>>>>>> 35750383
-
+import { ControlPanelsContainer } from "./control-panels-container";
 interface MediaStreamPlayerProps {
   stream: MediaStream;
 }
